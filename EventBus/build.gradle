apply plugin: 'java'
apply plugin: 'maven'
apply plugin: 'signing'

group = 'de.greenrobot'
<<<<<<< HEAD
version = '3.0.0-beta2'
sourceCompatibility = 1.6
=======
version = '2.4.2-SNAPSHOT'
sourceCompatibility = 1.7
>>>>>>> 039faa57

def isSnapshot = version.endsWith('-SNAPSHOT')
def sonatypeRepositoryUrl
if(isSnapshot) {
	sonatypeRepositoryUrl = "https://oss.sonatype.org/content/repositories/snapshots/"
} else {
	sonatypeRepositoryUrl = "https://oss.sonatype.org/service/local/staging/deploy/maven2/"
}

repositories {
    mavenCentral()
}

// Still unsupported, see http://issues.gradle.org/browse/GRADLE-784
// Like this, it won't appear at all in the POM
configurations {
    provided
    deployerJars
}

dependencies {
    provided 'com.google.android:android:4.1.1.4'
    provided 'com.google.android:android-test:4.1.1.4'
    provided 'com.google.android:annotations:4.1.1.4'
    provided 'com.google.android:support-v4:r7'
    // deployerJars 'org.apache.maven.wagon:wagon-webdav-jackrabbit:2.4'
    deployerJars 'org.apache.maven.wagon:wagon-webdav:1.0-beta-2'
}

sourceSets {
    main {
        compileClasspath += configurations.provided
        java {
            srcDir 'src'
            // exclude 'de/greenrobot/event/util/**'
        }
    }
}

javadoc {
    failOnError = false
    classpath += configurations.provided
    title = "EventBus ${version} API"
	options.bottom = 'Available under the Apache License, Version 2.0 - <i>Copyright &#169; 2012-2015 <a href="http://greenrobot.de/">greenrobot.de</a>. All Rights Reserved.</i>'
}

task javadocJar(type: Jar, dependsOn: javadoc) {
    classifier = 'javadoc'
    from 'build/docs/javadoc'
}

task sourcesJar(type: Jar) {
    from sourceSets.main.allSource
    classifier = 'sources'
}

artifacts {
    archives jar
    archives javadocJar
    archives sourcesJar
}

signing {
    if(project.hasProperty('signing.keyId') && project.hasProperty('signing.password') &&
    project.hasProperty('signing.secretKeyRingFile')) {
        sign configurations.archives
    } else {
        println "Signing information missing/incomplete for ${project.name}"
    }
}

uploadArchives {
    repositories {
        mavenDeployer {
            if(project.hasProperty('preferedRepo') && project.hasProperty('preferedUsername') 
                && project.hasProperty('preferedPassword')) {
                configuration = configurations.deployerJars
                repository(url: preferedRepo) {
                    authentication(userName: preferedUsername, password: preferedPassword)
                }
            } else if(project.hasProperty('sonatypeUsername') && project.hasProperty('sonatypePassword')) {
                beforeDeployment { MavenDeployment deployment -> signing.signPom(deployment) }
                repository(url: sonatypeRepositoryUrl) {
                    authentication(userName: sonatypeUsername, password: sonatypePassword)
                }
            } else {
                println "Settings sonatypeUsername/sonatypePassword missing/incomplete for ${project.name}"
            }

            pom.artifactId = 'eventbus'
            pom.project {
               name 'EventBus'
               packaging 'jar'
               description 'EventBus is a publish/subscribe event bus optimized for Android .'
               url 'https://github.com/greenrobot/EventBus'

               scm {
                   url 'https://github.com/greenrobot/EventBus'
                   connection 'scm:git@github.com:greenrobot/EventBus.git'
                   developerConnection 'scm:git@github.com:greenrobot/EventBus.git'
               }

               licenses {
                   license {
                       name 'The Apache Software License, Version 2.0'
                       url 'http://www.apache.org/licenses/LICENSE-2.0.txt'
                       distribution 'repo'
                   }
               }

               developers {
                   developer {
                       id 'greenrobot'
                       name 'greenrobot'
                   }
               }
               
               issueManagement {
                   system 'GitHub Issues'
                   url 'https://github.com/greenrobot/EventBus/issues'
               }

               organization {
                   name 'greenrobot'
                   url 'http://greenrobot.de'
               }
           }
        }
    }
}<|MERGE_RESOLUTION|>--- conflicted
+++ resolved
@@ -3,13 +3,8 @@
 apply plugin: 'signing'
 
 group = 'de.greenrobot'
-<<<<<<< HEAD
 version = '3.0.0-beta2'
-sourceCompatibility = 1.6
-=======
-version = '2.4.2-SNAPSHOT'
 sourceCompatibility = 1.7
->>>>>>> 039faa57
 
 def isSnapshot = version.endsWith('-SNAPSHOT')
 def sonatypeRepositoryUrl
